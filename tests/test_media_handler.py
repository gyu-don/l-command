"""
Tests for MediaHandler.
"""

<<<<<<< HEAD
import json
import subprocess
import tempfile
from pathlib import Path
from typing import TYPE_CHECKING
=======
import subprocess
import tempfile
from pathlib import Path
from unittest.mock import MagicMock, patch
>>>>>>> 9c75e11c

from l_command.handlers.media import MediaHandler

if TYPE_CHECKING:
    from _pytest.capture import CaptureFixture
    from pytest_mock import MockerFixture


def test_can_handle_media_extensions() -> None:
    """Test media handler detection by extension."""
    audio_extensions = [".mp3", ".flac", ".wav", ".aac", ".ogg", ".m4a", ".wma"]
    video_extensions = [".mp4", ".mkv", ".avi", ".mov", ".wmv", ".flv", ".webm", ".m4v", ".3gp"]

    for ext in audio_extensions + video_extensions:
        with tempfile.NamedTemporaryFile(suffix=ext, mode="wb") as tmp:
            tmp.write(b"dummy media content")  # Write some content
            tmp.flush()
            path = Path(tmp.name)
            assert MediaHandler.can_handle(path) is True, f"Failed for extension {ext}"

    # Non-media extension
    with tempfile.NamedTemporaryFile(suffix=".txt") as tmp:
        path = Path(tmp.name)
        assert MediaHandler.can_handle(path) is False


def test_priority() -> None:
    """Test media handler priority."""
    assert MediaHandler.priority() == 55


<<<<<<< HEAD
def test_handle_empty_media(tmp_path: Path, capsys: "CaptureFixture") -> None:
    """Test handling empty media file."""
    media_file = tmp_path / "empty.mp4"
    media_file.touch()

    MediaHandler.handle(media_file)

    captured = capsys.readouterr()
    assert "(Empty media file)" in captured.out


def test_handle_media_size_exceeds_limit(tmp_path: Path, mocker: "MockerFixture", capsys: "CaptureFixture") -> None:
    """Test handling media file that exceeds size limit."""
    from l_command.handlers.media import MAX_MEDIA_SIZE_BYTES

    media_file = tmp_path / "large.mp4"
    media_file.write_bytes(b"\x00\x00\x00\x20ftypmp42")

    # Mock stat to return size over limit
    mock_stat = mocker.patch("pathlib.Path.stat")
    mock_stat_result = mocker.Mock()
    mock_stat_result.st_size = MAX_MEDIA_SIZE_BYTES + 1
    mock_stat.return_value = mock_stat_result

    MediaHandler.handle(media_file)

    captured = capsys.readouterr()
    assert "Media File:" in captured.out
    assert "Install 'ffmpeg' for detailed media analysis" in captured.out


def test_handle_media_with_ffprobe(tmp_path: Path, mocker: "MockerFixture", capsys: "CaptureFixture") -> None:
    """Test handling media file with ffprobe."""
    media_file = tmp_path / "test.mp4"
    media_file.write_bytes(b"\x00\x00\x00\x20ftypmp42")

    # Mock ffprobe output
    ffprobe_output = {
        "format": {
            "format_long_name": "QuickTime / MOV",
            "duration": "120.5",
            "bit_rate": "1500000",
        },
        "streams": [
            {
                "codec_type": "video",
                "codec_long_name": "H.264 / AVC",
                "width": 1920,
                "height": 1080,
                "r_frame_rate": "30/1",
            },
            {
                "codec_type": "audio",
                "codec_long_name": "AAC (Advanced Audio Coding)",
                "sample_rate": "44100",
                "channels": 2,
            },
        ],
    }

    mock_run = mocker.patch("subprocess.run")
    mock_result = mocker.Mock()
    mock_result.stdout = json.dumps(ffprobe_output)
    mock_result.returncode = 0
    mock_run.return_value = mock_result

    MediaHandler.handle(media_file)

    # Verify ffprobe was called
    mock_run.assert_called_once()
    args = mock_run.call_args[0][0]
    assert "ffprobe" in args[0]

    # Verify output
    captured = capsys.readouterr()
    assert "Media File:" in captured.out
    assert "Format: QuickTime / MOV" in captured.out
    assert "Duration: 02:00" in captured.out
    assert "Video Streams:" in captured.out
    assert "Audio Streams:" in captured.out


def test_handle_media_ffprobe_not_found(tmp_path: Path, mocker: "MockerFixture", capsys: "CaptureFixture") -> None:
    """Test handling media when ffprobe is not available."""
    media_file = tmp_path / "test.mp3"
    media_file.write_bytes(b"ID3\x03\x00\x00\x00")

    # Mock ffprobe not found
    mock_run = mocker.patch("subprocess.run")
    mock_run.side_effect = FileNotFoundError("ffprobe not found")

    MediaHandler.handle(media_file)

    captured = capsys.readouterr()
    assert "Media File:" in captured.out
    assert "Type: Audio file" in captured.out
    assert "Install 'ffmpeg' for detailed media analysis" in captured.out


def test_handle_media_ffprobe_error(tmp_path: Path, mocker: "MockerFixture", capsys: "CaptureFixture") -> None:
    """Test handling media when ffprobe fails."""
    media_file = tmp_path / "corrupted.mp4"
    media_file.write_bytes(b"\x00\x00\x00\x20ftypmp42")

    # Mock ffprobe failure
    mock_run = mocker.patch("subprocess.run")
    mock_run.side_effect = subprocess.CalledProcessError(1, ["ffprobe"], stderr="Invalid data")

    MediaHandler.handle(media_file)

    captured = capsys.readouterr()
    assert "Media File:" in captured.out
    assert "Install 'ffmpeg' for detailed media analysis" in captured.out


def test_handle_media_json_parse_error(tmp_path: Path, mocker: "MockerFixture", capsys: "CaptureFixture") -> None:
    """Test handling media when ffprobe returns invalid JSON."""
    media_file = tmp_path / "test.mp4"
    media_file.write_bytes(b"\x00\x00\x00\x20ftypmp42")

    # Mock ffprobe with invalid JSON
    mock_run = mocker.patch("subprocess.run")
    mock_result = mocker.Mock()
    mock_result.stdout = "invalid json{"
    mock_result.returncode = 0
    mock_run.return_value = mock_result

    MediaHandler.handle(media_file)

    captured = capsys.readouterr()
    assert "Media File:" in captured.out
    assert "Install 'ffmpeg' for detailed media analysis" in captured.out


def test_handle_media_os_error(tmp_path: Path, mocker: "MockerFixture") -> None:
    """Test handling media with OS error."""
    media_file = tmp_path / "error.mp4"
    media_file.write_bytes(b"\x00\x00\x00\x20ftypmp42")

    # Mock stat to raise OSError
    mocker.patch.object(Path, "stat", side_effect=OSError("Permission denied"))

    # Mock DefaultFileHandler
    mock_default = mocker.patch("l_command.handlers.default.DefaultFileHandler.handle")

    MediaHandler.handle(media_file)

    # Should fall back to default handler
    mock_default.assert_called_once_with(media_file)
=======
@patch("subprocess.run")
def test_ffprobe_timeout_handling(mock_run: MagicMock) -> None:
    """Test that ffprobe timeout is handled gracefully."""
    mock_run.side_effect = subprocess.TimeoutExpired(cmd="ffprobe", timeout=60)

    with tempfile.NamedTemporaryFile(suffix=".mp4", mode="wb") as tmp:
        tmp.write(b"fake video content")
        tmp.flush()
        path = Path(tmp.name)

        # Should not raise an exception
        MediaHandler.handle(path)

        # Verify subprocess.run was called with timeout parameter
        assert mock_run.called
        call_args = mock_run.call_args
        assert call_args is not None
        assert "timeout" in call_args.kwargs or (len(call_args.args) > 0 and "timeout" in str(call_args))
>>>>>>> 9c75e11c
<|MERGE_RESOLUTION|>--- conflicted
+++ resolved
@@ -2,18 +2,12 @@
 Tests for MediaHandler.
 """
 
-<<<<<<< HEAD
 import json
 import subprocess
 import tempfile
 from pathlib import Path
 from typing import TYPE_CHECKING
-=======
-import subprocess
-import tempfile
-from pathlib import Path
 from unittest.mock import MagicMock, patch
->>>>>>> 9c75e11c
 
 from l_command.handlers.media import MediaHandler
 
@@ -45,7 +39,6 @@
     assert MediaHandler.priority() == 55
 
 
-<<<<<<< HEAD
 def test_handle_empty_media(tmp_path: Path, capsys: "CaptureFixture") -> None:
     """Test handling empty media file."""
     media_file = tmp_path / "empty.mp4"
@@ -195,7 +188,8 @@
 
     # Should fall back to default handler
     mock_default.assert_called_once_with(media_file)
-=======
+
+
 @patch("subprocess.run")
 def test_ffprobe_timeout_handling(mock_run: MagicMock) -> None:
     """Test that ffprobe timeout is handled gracefully."""
@@ -213,5 +207,4 @@
         assert mock_run.called
         call_args = mock_run.call_args
         assert call_args is not None
-        assert "timeout" in call_args.kwargs or (len(call_args.args) > 0 and "timeout" in str(call_args))
->>>>>>> 9c75e11c
+        assert "timeout" in call_args.kwargs or (len(call_args.args) > 0 and "timeout" in str(call_args))