--- conflicted
+++ resolved
@@ -5,11 +5,8 @@
 import subprocess
 import tempfile
 from pathlib import Path
-<<<<<<< HEAD
 from typing import TYPE_CHECKING
-=======
 from unittest.mock import MagicMock, patch
->>>>>>> 9c75e11c
 
 from l_command.handlers.xml import XMLHandler
 
@@ -71,7 +68,6 @@
     assert XMLHandler.priority() == 45
 
 
-<<<<<<< HEAD
 def test_handle_empty_xml(tmp_path: Path, capsys: "CaptureFixture") -> None:
     """Test handling empty XML file."""
     xml_file = tmp_path / "empty.xml"
@@ -269,7 +265,8 @@
 
     # Should fall back to default handler
     mock_default.assert_called_once_with(xml_file)
-=======
+
+
 @patch("subprocess.Popen")
 def test_xmllint_timeout_handling(mock_popen: MagicMock) -> None:
     """Test that xmllint timeout is handled gracefully."""
@@ -289,5 +286,4 @@
         XMLHandler.handle(path)
 
         # Verify process.kill was called after timeout
-        assert mock_process.kill.called
->>>>>>> 9c75e11c
+        assert mock_process.kill.called